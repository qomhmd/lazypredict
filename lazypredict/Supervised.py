--- conflicted
+++ resolved
@@ -13,12 +13,8 @@
 from sklearn.preprocessing import StandardScaler, OneHotEncoder, OrdinalEncoder
 from sklearn.compose import ColumnTransformer
 from sklearn.utils import all_estimators
-<<<<<<< HEAD
 from sklearn.base import RegressorMixin
 from sklearn.base import ClassifierMixin
-=======
-from sklearn.base import RegressorMixin, ClassifierMixin
->>>>>>> b2fa585a
 from sklearn.metrics import (
     accuracy_score,
     balanced_accuracy_score,
@@ -38,7 +34,6 @@
 pd.set_option("display.float_format", lambda x: "%.2f" % x)
 
 removed_classifiers = [
-<<<<<<< HEAD
     # ("CheckingClassifier", sklearn.utils._mocking.CheckingClassifier),
     ("ClassifierChain", sklearn.multioutput.ClassifierChain),
     ("ComplementNB", sklearn.naive_bayes.ComplementNB),
@@ -85,40 +80,6 @@
     ("RegressorChain", sklearn.multioutput.RegressorChain),
     ("VotingRegressor", sklearn.ensemble.VotingRegressor),
     # ("_SigmoidCalibration", sklearn.calibration._SigmoidCalibration),
-=======
-    "ClassifierChain",
-    "ComplementNB",
-    "GradientBoostingClassifier",
-    "GaussianProcessClassifier",
-    "HistGradientBoostingClassifier",
-    "MLPClassifier",
-    "LogisticRegressionCV",
-    "MultiOutputClassifier",
-    "MultinomialNB",
-    "OneVsOneClassifier",
-    "OneVsRestClassifier",
-    "OutputCodeClassifier",
-    "RadiusNeighborsClassifier",
-    "VotingClassifier",
-]
-
-removed_regressors = [
-    "TheilSenRegressor",
-    "ARDRegression",
-    "CCA",
-    "IsotonicRegression",
-    "StackingRegressor",
-    "MultiOutputRegressor",
-    "MultiTaskElasticNet",
-    "MultiTaskElasticNetCV",
-    "MultiTaskLasso",
-    "MultiTaskLassoCV",
-    "PLSCanonical",
-    "PLSRegression",
-    "RadiusNeighborsRegressor",
-    "RegressorChain",
-    "VotingRegressor",
->>>>>>> b2fa585a
 ]
 
 CLASSIFIERS = [est for est in all_estimators() if
@@ -310,7 +271,6 @@
             X_train, categorical_features
         )
 
-<<<<<<< HEAD
         preprocessor = ColumnTransformer(
             transformers=[
                 ("numeric", numeric_transformer, numeric_features),
@@ -318,14 +278,6 @@
                 ("categorical_high", categorical_transformer_high, categorical_high),
             ]
         )
-=======
-            if len(categorical_low) > 0:
-                transformers.append(("categorical_low", categorical_transformer_low, categorical_low))
-            if len(categorical_high) > 0:
-                transformers.append(("categorical_high", categorical_transformer_high, categorical_high))
-
-        preprocessor = ColumnTransformer(transformers=transformers)
->>>>>>> b2fa585a
 
         if self.classifiers == "all":
             self.classifiers = CLASSIFIERS
